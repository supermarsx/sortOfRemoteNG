<<<<<<< HEAD
import { describe, it, expect, vi, afterEach } from 'vitest';
=======
import { describe, it, expect, vi } from 'vitest';
>>>>>>> 09f1ce12
import { NetworkScanner } from '../networkScanner';
import type { NetworkDiscoveryConfig } from '../../types/settings';

// Access private methods via casting to any
const scanner = new NetworkScanner() as any;

const originalFetch = global.fetch;

afterEach(() => {
  (global as any).fetch = originalFetch;
  vi.restoreAllMocks();
});

describe('NetworkScanner helper methods', () => {
  it('generateIPRange("192.168.0.0/30") returns two host IPs', () => {
    const ips = scanner.generateIPRange('192.168.0.0/30');
    expect(ips).toEqual(['192.168.0.1', '192.168.0.2']);
  });

  it('masks non-network-base addresses before generating hosts', () => {
    const ips = scanner.generateIPRange('192.168.0.5/30');
    expect(ips).toEqual(['192.168.0.5', '192.168.0.6']);
  });

  it('handles edge prefix /24', () => {
    const ips = scanner.generateIPRange('10.0.0.42/24');
    expect(ips.length).toBe(254);
    expect(ips[0]).toBe('10.0.0.1');
    expect(ips[253]).toBe('10.0.0.254');
  });

  it('compareIPs sorts numerically', () => {
    const result = scanner.compareIPs('192.168.0.2', '192.168.0.10');
    expect(result).toBeLessThan(0);
  });

  it('extractVersion parses banners', () => {
    const version = scanner.extractVersion('OpenSSH_8.6p1');
    expect(version).toBe('8.6');
  });

  it('throws on malformed CIDR strings', () => {
    expect(() => scanner.generateIPRange('192.168.0.0')).toThrow();
    expect(() => scanner.generateIPRange('192.168.0.0/abc')).toThrow();
  });

  it('throws when IP does not have four octets', () => {
    expect(() => scanner.generateIPRange('192.168.0/24')).toThrow();
  });

  it('throws when prefix is outside supported range', () => {
    expect(() => scanner.generateIPRange('192.168.0.0/23')).toThrow();
    expect(() => scanner.generateIPRange('192.168.0.0/31')).toThrow();
  });

  it('identifyService returns mapped values', () => {
    const result = scanner.identifyService(22);
    expect(result.service).toBe('ssh');
    expect(result.protocol).toBe('ssh');
  });

  it('identifyService handles unknown ports', () => {
    const result = scanner.identifyService(9999);
    expect(result.service).toBe('unknown');
    expect(result.protocol).toBe('unknown');
  });

  it('scanHost respects port concurrency limit', async () => {
    vi.useFakeTimers();
    const testScanner = new NetworkScanner() as any;

    const config: NetworkDiscoveryConfig = {
      enabled: true,
      ipRange: '192.168.0.0/24',
      portRanges: ['1', '2', '3', '4', '5'],
      protocols: [],
      timeout: 1000,
      maxConcurrent: 10,
      maxPortConcurrent: 2,
      customPorts: {},
    };

    let active = 0;
    let maxActive = 0;
    testScanner.scanPort = vi.fn(async () => {
      active++;
      maxActive = Math.max(maxActive, active);
      return new Promise(resolve => {
        setTimeout(() => {
          active--;
          resolve({ isOpen: false, elapsed: 0 });
        }, 1000);
      });
    });

    const promise = testScanner.scanHost('192.168.0.1', config);
    await vi.runAllTimersAsync();
    await promise;
    expect(maxActive).toBe(config.maxPortConcurrent);
    vi.useRealTimers();
  });

  it('scanPort resolves false on invalid hostname without rejection', async () => {
    const result = await scanner.scanPort('invalid host', 80, 50);
    expect(result.isOpen).toBe(false);
  });

  it('resolveHostname caches successful lookups', async () => {
    const fetchMock = vi.fn().mockResolvedValue({
      ok: true,
      json: async () => ({ hostname: 'test.local' }),
    });
    (global as any).fetch = fetchMock;

    const first = await scanner.resolveHostname('1.1.1.1');
    const second = await scanner.resolveHostname('1.1.1.1');

    expect(first).toBe('test.local');
    expect(second).toBe('test.local');
    expect(fetchMock).toHaveBeenCalledTimes(1);
  });

  it('resolveHostname caches errors', async () => {
    const fetchMock = vi.fn().mockResolvedValue({ ok: false });
    (global as any).fetch = fetchMock;

    const first = await scanner.resolveHostname('2.2.2.2');
    const second = await scanner.resolveHostname('2.2.2.2');

    expect(first).toBeUndefined();
    expect(second).toBeUndefined();
    expect(fetchMock).toHaveBeenCalledTimes(1);
  });

  it('getMacAddress caches successful lookups', async () => {
    const fetchMock = vi.fn().mockResolvedValue({
      ok: true,
      json: async () => ({ mac: 'aa:bb:cc:dd:ee:ff' }),
    });
    (global as any).fetch = fetchMock;

    const first = await scanner.getMacAddress('3.3.3.3');
    const second = await scanner.getMacAddress('3.3.3.3');

    expect(first).toBe('aa:bb:cc:dd:ee:ff');
    expect(second).toBe('aa:bb:cc:dd:ee:ff');
    expect(fetchMock).toHaveBeenCalledTimes(1);
  });

  it('getMacAddress caches errors', async () => {
    const fetchMock = vi.fn().mockRejectedValue(new Error('network'));
    (global as any).fetch = fetchMock;

    const first = await scanner.getMacAddress('4.4.4.4');
    const second = await scanner.getMacAddress('4.4.4.4');

    expect(first).toBeUndefined();
    expect(second).toBeUndefined();
    expect(fetchMock).toHaveBeenCalledTimes(1);
  });
});<|MERGE_RESOLUTION|>--- conflicted
+++ resolved
@@ -1,8 +1,5 @@
-<<<<<<< HEAD
 import { describe, it, expect, vi, afterEach } from 'vitest';
-=======
-import { describe, it, expect, vi } from 'vitest';
->>>>>>> 09f1ce12
+
 import { NetworkScanner } from '../networkScanner';
 import type { NetworkDiscoveryConfig } from '../../types/settings';
 
